"""
Enhanced Gemini Provider for Grounded Content Generation

This provider uses native Google Search grounding to generate content that is
factually grounded in current web sources, with automatic citation generation.
Based on Google AI's official grounding documentation.
"""

import os
import json
import re
import time
import asyncio
from typing import List, Dict, Any, Optional
from datetime import datetime
from loguru import logger

try:
    from google import genai
    from google.genai import types
    GOOGLE_GENAI_AVAILABLE = True
except ImportError:
    GOOGLE_GENAI_AVAILABLE = False
    logger.warn("Google GenAI not available. Install with: pip install google-genai")


class GeminiGroundedProvider:
    """
    Enhanced Gemini provider for grounded content generation with native Google Search.
    
    This provider uses the official Google Search grounding tool to generate content
    that is factually grounded in current web sources, with automatic citation generation.
    
    Based on: https://ai.google.dev/gemini-api/docs/google-search
    """
    
    def __init__(self):
        """Initialize the Gemini Grounded Provider."""
        if not GOOGLE_GENAI_AVAILABLE:
            raise ImportError("Google GenAI library not available. Install with: pip install google-genai")
        
        self.api_key = os.getenv('GEMINI_API_KEY')
        if not self.api_key:
            raise ValueError("GEMINI_API_KEY environment variable is required")
        
        # Initialize the Gemini client with timeout configuration
        self.client = genai.Client(api_key=self.api_key)
        self.timeout = 60  # 60 second timeout for API calls (increased for research)
        logger.info("✅ Gemini Grounded Provider initialized with native Google Search grounding")
    
    async def generate_grounded_content(
        self, 
        prompt: str, 
        content_type: str = "linkedin_post",
        temperature: float = 0.7,
        max_tokens: int = 2048
    ) -> Dict[str, Any]:
        """
        Generate grounded content using native Google Search grounding.
        
        Args:
            prompt: The content generation prompt
            content_type: Type of content to generate
            temperature: Creativity level (0.0-1.0)
            max_tokens: Maximum tokens in response
            
        Returns:
            Dictionary containing generated content and grounding metadata
        """
        try:
            logger.info(f"Generating grounded content for {content_type} using native Google Search")
            
            # Build the grounded prompt
            grounded_prompt = self._build_grounded_prompt(prompt, content_type)
            
            # Configure the grounding tool
            grounding_tool = types.Tool(
                google_search=types.GoogleSearch()
            )
            
            # Configure generation settings
            config = types.GenerateContentConfig(
                tools=[grounding_tool],
                max_output_tokens=max_tokens,
                temperature=temperature
            )
            
            # Make the request with native grounding and timeout
            import asyncio
            import concurrent.futures
            
            try:
                # Run the synchronous generate_content in a thread pool to make it awaitable
                loop = asyncio.get_event_loop()
                with concurrent.futures.ThreadPoolExecutor() as executor:
                    response = await asyncio.wait_for(
                        loop.run_in_executor(
                            executor,
                            lambda: self.client.models.generate_content(
                                model="gemini-2.5-flash",
                                contents=grounded_prompt,
                                config=config,
                            )
                        ),
                        timeout=self.timeout
                    )
            except asyncio.TimeoutError:
                raise Exception(f"Gemini API request timed out after {self.timeout} seconds")
            except Exception as api_error:
                # Handle specific Google API errors with retry logic
                error_str = str(api_error)
                if "503" in error_str and "overloaded" in error_str:
                    # Conservative retry for overloaded service (expensive API calls)
                    response = await self._retry_with_backoff(
                        lambda: self._make_api_request(grounded_prompt, config),
                        max_retries=1,  # Only 1 retry to avoid excessive costs
                        base_delay=5   # Longer delay
                    )
                elif "429" in error_str:
                    # Conservative retry for rate limits
                    response = await self._retry_with_backoff(
                        lambda: self._make_api_request(grounded_prompt, config),
                        max_retries=1,  # Only 1 retry
                        base_delay=10   # Much longer delay for rate limits
                    )
                elif "401" in error_str or "403" in error_str:
                    raise Exception("Authentication failed. Please check your API credentials.")
                elif "400" in error_str:
                    raise Exception("Invalid request. Please check your input parameters.")
                else:
                    raise Exception(f"Google AI service error: {error_str}")
            
            # Process the grounded response
            result = self._process_grounded_response(response, content_type)
            
            logger.info(f"✅ Grounded content generated successfully with {len(result.get('sources', []))} sources")
            return result
            
        except Exception as e:
            # Log error without causing secondary exceptions
            try:
                logger.error(f"❌ Error generating grounded content: {str(e)}")
            except:
                # Fallback to print if logging fails
                print(f"Error generating grounded content: {str(e)}")
            raise
    
    async def _make_api_request(self, grounded_prompt: str, config: Any):
        """Make the actual API request to Gemini."""
        import concurrent.futures
        
        loop = asyncio.get_event_loop()
        with concurrent.futures.ThreadPoolExecutor() as executor:
            return await asyncio.wait_for(
                loop.run_in_executor(
                    executor,
                    lambda: self.client.models.generate_content(
                        model="gemini-2.5-flash",
                        contents=grounded_prompt,
                        config=config,
                    )
                ),
                timeout=self.timeout
            )
    
    async def _retry_with_backoff(self, func, max_retries: int = 3, base_delay: float = 1.0):
        """Retry a function with exponential backoff."""
        for attempt in range(max_retries + 1):
            try:
                return await func()
            except Exception as e:
                if attempt == max_retries:
                    # Last attempt failed, raise the error
                    raise e
                
                # Calculate delay with exponential backoff
                delay = base_delay * (2 ** attempt)
                logger.warning(f"Attempt {attempt + 1} failed, retrying in {delay} seconds: {str(e)}")
                await asyncio.sleep(delay)
    
    def _build_grounded_prompt(self, prompt: str, content_type: str) -> str:
        """
        Build a prompt optimized for grounded content generation.
        
        Args:
            prompt: Base prompt
            content_type: Type of content being generated
            
        Returns:
            Enhanced prompt for grounded generation
        """
        content_type_instructions = {
            "linkedin_post": "You are an expert LinkedIn content strategist. Generate a highly engaging, professional LinkedIn post that drives meaningful engagement, establishes thought leadership, and includes compelling hooks, actionable insights, and strategic hashtags. Every element should be optimized for maximum engagement and shareability.",
            "linkedin_article": "You are a senior content strategist and industry thought leader. Generate a comprehensive, SEO-optimized LinkedIn article with compelling headlines, structured content, data-driven insights, and practical takeaways. Include proper source citations and engagement elements throughout.",
            "linkedin_carousel": "You are a visual content strategist specializing in LinkedIn carousels. Generate compelling, story-driven carousel content with clear visual hierarchy, actionable insights per slide, and strategic engagement elements. Each slide should provide immediate value while building anticipation for the next.",
            "linkedin_video_script": "You are a video content strategist and LinkedIn engagement expert. Generate a compelling video script optimized for LinkedIn's algorithm with attention-grabbing hooks, strategic timing, and engagement-driven content. Include specific visual and audio recommendations for maximum impact.",
            "linkedin_comment_response": "You are a LinkedIn engagement specialist and industry expert. Generate thoughtful, value-adding comment responses that encourage further discussion, demonstrate expertise, and build meaningful professional relationships. Focus on genuine engagement over generic responses."
        }
        
        instruction = content_type_instructions.get(content_type, "Generate professional content with factual accuracy.")
        
        grounded_prompt = f"""
        {instruction}
        
        CRITICAL REQUIREMENTS FOR LINKEDIN CONTENT:
        - Use ONLY current, factual information from reliable sources (2024-2025)
        - Cite specific sources for ALL claims, statistics, and recent developments
        - Ensure content is optimized for LinkedIn's algorithm and engagement patterns
        - Include strategic hashtags and engagement elements throughout
        
        User Request: {prompt}
        
        CONTENT QUALITY STANDARDS:
        - All factual claims must be backed by current, authoritative sources
        - Use professional yet conversational language that encourages engagement
        - Include relevant industry insights, trends, and data points
        - Make content highly shareable with clear value proposition
        - Optimize for LinkedIn's professional audience and engagement metrics
        
        ENGAGEMENT OPTIMIZATION:
        - Include thought-provoking questions and calls-to-action
        - Use storytelling elements and real-world examples
        - Ensure content provides immediate, actionable value
        - Optimize for comments, shares, and professional networking
        - Include industry-specific terminology and insights
        
        REMEMBER: This content will be displayed on LinkedIn with full source attribution and grounding data. Every claim must be verifiable, and the content should position the author as a thought leader in their industry.
        """
        
        return grounded_prompt.strip()
    
    def _process_grounded_response(self, response, content_type: str) -> Dict[str, Any]:
        """
        Process the Gemini response with grounding metadata.
        
        Args:
            response: Gemini API response
            content_type: Type of content generated
            
        Returns:
            Processed content with sources and citations
        """
        try:
            # Extract the main content
            content = ""
            if hasattr(response, 'text'):
                content = response.text
            elif hasattr(response, 'candidates') and response.candidates:
                candidate = response.candidates[0]
                if hasattr(candidate, 'content') and candidate.content:
                    # Extract text from content parts
                    text_parts = []
                    for part in candidate.content:
                        if hasattr(part, 'text'):
                            text_parts.append(part.text)
                    content = " ".join(text_parts)
            
            logger.info(f"Extracted content length: {len(content) if content else 0}")
            if not content:
                logger.warning("No content extracted from response")
                content = "Generated content about the requested topic."
            
            # Initialize result structure
            result = {
                'content': content,
                'sources': [],
                'citations': [],
                'search_queries': [],
                'grounding_metadata': {},
                'content_type': content_type,
                'generation_timestamp': datetime.now().isoformat()
            }
            
            # Debug: Log response structure
            logger.info(f"Response type: {type(response)}")
            logger.info(f"Response attributes: {dir(response)}")
            
            # Extract grounding metadata if available
            if hasattr(response, 'candidates') and response.candidates:
                candidate = response.candidates[0]
                logger.info(f"Candidate attributes: {dir(candidate)}")
                
                if hasattr(candidate, 'grounding_metadata') and candidate.grounding_metadata:
                    grounding_metadata = candidate.grounding_metadata
                    result['grounding_metadata'] = grounding_metadata
                    logger.info(f"Grounding metadata attributes: {dir(grounding_metadata)}")
                    logger.info(f"Grounding metadata type: {type(grounding_metadata)}")
                    logger.info(f"Grounding metadata value: {grounding_metadata}")
                    
                    # Log all available attributes and their values
                    for attr in dir(grounding_metadata):
                        if not attr.startswith('_'):
                            try:
                                value = getattr(grounding_metadata, attr)
                                logger.info(f"  {attr}: {type(value)} = {value}")
                            except Exception as e:
                                logger.warning(f"  {attr}: Error accessing - {e}")
                    
                    # Extract search queries
                    if hasattr(grounding_metadata, 'web_search_queries'):
                        result['search_queries'] = grounding_metadata.web_search_queries
                        logger.info(f"Search queries: {grounding_metadata.web_search_queries}")
                    
                    # Extract sources from grounding chunks
                    sources = []  # Initialize sources list
                    if hasattr(grounding_metadata, 'grounding_chunks') and grounding_metadata.grounding_chunks:
                        for i, chunk in enumerate(grounding_metadata.grounding_chunks):
                            logger.info(f"Chunk {i} attributes: {dir(chunk)}")
                            if hasattr(chunk, 'web'):
                                source = {
                                    'index': i,
                                    'title': getattr(chunk.web, 'title', f'Source {i+1}'),
                                    'url': getattr(chunk.web, 'uri', ''),
                                    'type': 'web'
                                }
                                sources.append(source)
                        logger.info(f"Extracted {len(sources)} sources from grounding chunks")
                    else:
<<<<<<< HEAD
                        logger.warning("⚠️ No grounding chunks found - this is normal for some queries")
                        logger.info(f"Grounding metadata available fields: {[attr for attr in dir(grounding_metadata) if not attr.startswith('_')]}")
                        
                        # Check if we have search queries - this means Google Search was triggered
                        if hasattr(grounding_metadata, 'web_search_queries') and grounding_metadata.web_search_queries:
                            logger.info(f"✅ Google Search was triggered with {len(grounding_metadata.web_search_queries)} queries")
                            # Create sources based on search queries
                            for i, query in enumerate(grounding_metadata.web_search_queries[:5]):  # Limit to 5 sources
                                source = {
                                    'index': i,
                                    'title': f"Search: {query}",
                                    'url': f"https://www.google.com/search?q={query.replace(' ', '+')}",
                                    'type': 'search_query',
                                    'query': query
                                }
                                sources.append(source)
                            logger.info(f"Created {len(sources)} sources from search queries")
                        else:
                            logger.warning("⚠️ No search queries found either - grounding may not have been triggered")
                    
                    result['sources'] = sources
=======
                        logger.warning("⚠️ No grounding chunks found in response. Proceeding with available data (search queries/content).")
                        # Keep sources empty but continue. This avoids hard failure when Google Search tool returns queries only.
>>>>>>> da091f7c
                    
                    # Extract citations from grounding supports
                    if hasattr(grounding_metadata, 'grounding_supports') and grounding_metadata.grounding_supports:
                        citations = []
                        for support in grounding_metadata.grounding_supports:
                            if hasattr(support, 'segment') and hasattr(support, 'grounding_chunk_indices'):
                                citation = {
                                    'type': 'inline',
                                    'start_index': getattr(support.segment, 'start_index', 0),
                                    'end_index': getattr(support.segment, 'end_index', 0),
                                    'text': getattr(support.segment, 'text', ''),
                                    'source_indices': support.grounding_chunk_indices,
                                    'reference': f"Source {support.grounding_chunk_indices[0] + 1}" if support.grounding_chunk_indices else "Unknown"
                                }
                                citations.append(citation)
                        result['citations'] = citations
                        logger.info(f"Extracted {len(citations)} citations")
                    else:
<<<<<<< HEAD
                        logger.warning("⚠️ No grounding supports found - this is normal when no web sources are retrieved")
                        # Create basic citations from the content if we have sources
                        if sources:
                            citations = []
                            for i, source in enumerate(sources[:3]):  # Limit to 3 citations
                                citation = {
                                    'type': 'reference',
                                    'start_index': 0,
                                    'end_index': 0,
                                    'text': f"Source {i+1}",
                                    'source_indices': [i],
                                    'reference': f"Source {i+1}",
                                    'source': source
                                }
                                citations.append(citation)
                            result['citations'] = citations
                            logger.info(f"Created {len(citations)} basic citations from sources")
                        else:
                            result['citations'] = []
                            logger.info("No citations created - no sources available")
                    
                    # Extract search entry point for UI display
                    if hasattr(grounding_metadata, 'search_entry_point') and grounding_metadata.search_entry_point:
                        if hasattr(grounding_metadata.search_entry_point, 'rendered_content'):
                            result['search_widget'] = grounding_metadata.search_entry_point.rendered_content
                            logger.info("✅ Extracted search widget HTML for UI display")
                    
                    # Extract search queries for reference
                    if hasattr(grounding_metadata, 'web_search_queries') and grounding_metadata.web_search_queries:
                        result['search_queries'] = grounding_metadata.web_search_queries
                        logger.info(f"✅ Extracted {len(grounding_metadata.web_search_queries)} search queries")
=======
                        logger.warning("⚠️ No grounding supports found in response. Continuing without inline citations.")
>>>>>>> da091f7c
                    
                    logger.info(f"✅ Successfully extracted {len(result['sources'])} sources and {len(result['citations'])} citations from grounding metadata")
                    logger.info(f"Sources: {result['sources']}")
                    logger.info(f"Citations: {result['citations']}")
                else:
                    logger.error("❌ CRITICAL: No grounding metadata found in response")
                    logger.error(f"Response structure: {dir(response)}")
                    logger.error(f"First candidate structure: {dir(candidates[0]) if candidates else 'No candidates'}")
                    raise ValueError("No grounding metadata found - grounding is not working properly")
            else:
                logger.warning("⚠️ No candidates found in response. Returning content without sources.")
            
            # Add content-specific processing
            if content_type == "linkedin_post":
                result.update(self._process_post_content(content))
            elif content_type == "linkedin_article":
                result.update(self._process_article_content(content))
            elif content_type == "linkedin_carousel":
                result.update(self._process_carousel_content(content))
            elif content_type == "linkedin_video_script":
                result.update(self._process_video_script_content(content))
            
            return result
            
        except Exception as e:
            logger.error(f"❌ CRITICAL: Error processing grounded response: {str(e)}")
            logger.error(f"Exception type: {type(e)}")
            logger.error(f"Exception details: {e}")
            raise ValueError(f"Failed to process grounded response: {str(e)}")
    
    def _process_post_content(self, content: str) -> Dict[str, Any]:
        """Process LinkedIn post content for hashtags and engagement elements."""
        try:
            # Handle None content
            if content is None:
                content = ""
                logger.warning("Content is None, using empty string")
            
            # Extract hashtags
            hashtags = re.findall(r'#\w+', content)
            
            # Generate call-to-action if not present
            cta_patterns = [
                r'What do you think\?',
                r'Share your thoughts',
                r'Comment below',
                r'What\'s your experience\?',
                r'Let me know in the comments'
            ]
            
            has_cta = any(re.search(pattern, content, re.IGNORECASE) for pattern in cta_patterns)
            call_to_action = None
            if not has_cta:
                call_to_action = "What are your thoughts on this? Share in the comments!"
            
            return {
                'hashtags': [{'hashtag': tag, 'category': 'general', 'popularity_score': 0.8} for tag in hashtags],
                'call_to_action': call_to_action,
                'engagement_prediction': {
                    'estimated_likes': max(50, len(content) // 10),
                    'estimated_comments': max(5, len(content) // 100)
                }
            }
        except Exception as e:
            logger.error(f"Error processing post content: {str(e)}")
            return {}
    
    def _process_article_content(self, content: str) -> Dict[str, Any]:
        """Process LinkedIn article content for structure and SEO."""
        try:
            # Extract title (first line or first sentence)
            lines = content.split('\n')
            title = lines[0].strip() if lines else "Article Title"
            
            # Estimate word count
            word_count = len(content.split())
            
            # Generate sections based on content structure
            sections = []
            current_section = ""
            
            for line in lines:
                if line.strip().startswith('#') or line.strip().startswith('##'):
                    if current_section:
                        sections.append({'title': 'Section', 'content': current_section.strip()})
                        current_section = ""
                else:
                    current_section += line + "\n"
            
            if current_section:
                sections.append({'title': 'Content', 'content': current_section.strip()})
            
            return {
                'title': title,
                'word_count': word_count,
                'sections': sections,
                'reading_time': max(1, word_count // 200),  # 200 words per minute
                'seo_metadata': {
                    'meta_description': content[:160] + "..." if len(content) > 160 else content,
                    'keywords': self._extract_keywords(content)
                }
            }
        except Exception as e:
            logger.error(f"Error processing article content: {str(e)}")
            return {}
    
    def _process_carousel_content(self, content: str) -> Dict[str, Any]:
        """Process LinkedIn carousel content for slide structure."""
        try:
            # Split content into slides (basic implementation)
            slides = []
            content_parts = content.split('\n\n')
            
            for i, part in enumerate(content_parts[:10]):  # Max 10 slides
                if part.strip():
                    slides.append({
                        'slide_number': i + 1,
                        'title': f"Slide {i + 1}",
                        'content': part.strip(),
                        'visual_elements': [],
                        'design_notes': None
                    })
            
            return {
                'title': f"Carousel on {content[:50]}...",
                'slides': slides,
                'design_guidelines': {
                    'color_scheme': 'professional',
                    'typography': 'clean',
                    'layout': 'minimal'
                }
            }
        except Exception as e:
            logger.error(f"Error processing carousel content: {str(e)}")
            return {}
    
    def _process_video_script_content(self, content: str) -> Dict[str, Any]:
        """Process LinkedIn video script content for structure."""
        try:
            # Basic video script processing
            lines = content.split('\n')
            hook = ""
            main_content = []
            conclusion = ""
            
            # Extract hook (first few lines)
            hook_lines = []
            for line in lines[:3]:
                if line.strip() and not line.strip().startswith('#'):
                    hook_lines.append(line.strip())
                    if len(' '.join(hook_lines)) > 100:
                        break
            hook = ' '.join(hook_lines)
            
            # Extract conclusion (last few lines)
            conclusion_lines = []
            for line in lines[-3:]:
                if line.strip() and not line.strip().startswith('#'):
                    conclusion_lines.insert(0, line.strip())
                    if len(' '.join(conclusion_lines)) > 100:
                        break
            conclusion = ' '.join(conclusion_lines)
            
            # Main content (everything in between)
            main_content_text = content[len(hook):len(content)-len(conclusion)].strip()
            
            return {
                'hook': hook,
                'main_content': [{
                    'scene_number': 1,
                    'content': main_content_text,
                    'duration': 60,
                    'visual_notes': 'Professional presentation style'
                }],
                'conclusion': conclusion,
                'thumbnail_suggestions': ['Professional thumbnail', 'Industry-focused image'],
                'video_description': f"Professional insights on {content[:100]}..."
            }
        except Exception as e:
            logger.error(f"Error processing video script content: {str(e)}")
            return {}
    
    def _extract_keywords(self, content: str) -> List[str]:
        """Extract relevant keywords from content."""
        try:
            # Simple keyword extraction (can be enhanced with NLP)
            words = re.findall(r'\b\w+\b', content.lower())
            word_freq = {}
            
            # Filter out common words
            stop_words = {'the', 'and', 'or', 'but', 'in', 'on', 'at', 'to', 'for', 'of', 'with', 'by', 'is', 'are', 'was', 'were', 'be', 'been', 'have', 'has', 'had', 'do', 'does', 'did', 'will', 'would', 'could', 'should', 'may', 'might', 'can', 'this', 'that', 'these', 'those', 'a', 'an'}
            
            for word in words:
                if word not in stop_words and len(word) > 3:
                    word_freq[word] = word_freq.get(word, 0) + 1
            
            # Return top keywords
            sorted_words = sorted(word_freq.items(), key=lambda x: x[1], reverse=True)
            return [word for word, freq in sorted_words[:10]]
            
        except Exception as e:
            logger.error(f"Error extracting keywords: {str(e)}")
            return []
    
    def add_citations(self, content: str, sources: List[Dict[str, Any]]) -> str:
        """
        Add inline citations to content based on grounding metadata.
        
        Args:
            content: The content to add citations to
            sources: List of sources from grounding metadata
            
        Returns:
            Content with inline citations
        """
        try:
            if not sources:
                return content
            
            # Create citation mapping
            citation_map = {}
            for source in sources:
                index = source.get('index', 0)
                citation_map[index] = f"[Source {index + 1}]({source.get('url', '')})"
            
            # Add citations at the end of sentences or paragraphs
            # This is a simplified approach - in practice, you'd use the groundingSupports data
            citation_text = "\n\n**Sources:**\n"
            for i, source in enumerate(sources):
                citation_text += f"{i+1}. **{source.get('title', f'Source {i+1}')}**\n   - URL: [{source.get('url', '')}]({source.get('url', '')})\n\n"
            
            return content + citation_text
            
        except Exception as e:
            logger.error(f"Error adding citations: {str(e)}")
            return content
    
    def extract_citations(self, content: str) -> List[Dict[str, Any]]:
        """
        Extract citations from content.
        
        Args:
            content: Content to extract citations from
            
        Returns:
            List of citation objects
        """
        try:
            citations = []
            # Look for citation patterns
            citation_patterns = [
                r'\[Source (\d+)\]',
                r'\[(\d+)\]',
                r'\(Source (\d+)\)'
            ]
            
            for pattern in citation_patterns:
                matches = re.finditer(pattern, content)
                for match in matches:
                    citations.append({
                        'type': 'inline',
                        'reference': match.group(0),
                        'position': match.start(),
                        'source_index': int(match.group(1)) - 1
                    })
            
            return citations
            
        except Exception as e:
            logger.error(f"Error extracting citations: {str(e)}")
            return []
    
    def assess_content_quality(self, content: str, sources: List[Dict[str, Any]]) -> Dict[str, Any]:
        """
        Assess the quality of generated content.
        
        Args:
            content: The generated content
            sources: List of sources used
            
        Returns:
            Quality metrics dictionary
        """
        try:
            # Basic quality metrics
            word_count = len(content.split())
            char_count = len(content)
            
            # Source coverage
            source_coverage = min(1.0, len(sources) / max(1, word_count / 100))
            
            # Professional tone indicators
            professional_indicators = ['research', 'analysis', 'insights', 'trends', 'industry', 'professional']
            unprofessional_indicators = ['awesome', 'amazing', 'incredible', 'mind-blowing']
            
            professional_score = sum(1 for indicator in professional_indicators if indicator.lower() in content.lower()) / len(professional_indicators)
            unprofessional_score = sum(1 for indicator in unprofessional_indicators if indicator.lower() in content.lower()) / len(unprofessional_indicators)
            
            tone_score = max(0, professional_score - unprofessional_score)
            
            # Overall quality score
            overall_score = (source_coverage * 0.4 + tone_score * 0.3 + min(1.0, word_count / 500) * 0.3)
            
            return {
                'overall_score': round(overall_score, 2),
                'source_coverage': round(source_coverage, 2),
                'tone_score': round(tone_score, 2),
                'word_count': word_count,
                'char_count': char_count,
                'sources_count': len(sources),
                'quality_level': 'high' if overall_score > 0.8 else 'medium' if overall_score > 0.6 else 'low'
            }
            
        except Exception as e:
            logger.error(f"Error assessing content quality: {str(e)}")
            return {
                'overall_score': 0.0,
                'error': str(e)
            }<|MERGE_RESOLUTION|>--- conflicted
+++ resolved
@@ -316,7 +316,6 @@
                                 sources.append(source)
                         logger.info(f"Extracted {len(sources)} sources from grounding chunks")
                     else:
-<<<<<<< HEAD
                         logger.warning("⚠️ No grounding chunks found - this is normal for some queries")
                         logger.info(f"Grounding metadata available fields: {[attr for attr in dir(grounding_metadata) if not attr.startswith('_')]}")
                         
@@ -338,10 +337,6 @@
                             logger.warning("⚠️ No search queries found either - grounding may not have been triggered")
                     
                     result['sources'] = sources
-=======
-                        logger.warning("⚠️ No grounding chunks found in response. Proceeding with available data (search queries/content).")
-                        # Keep sources empty but continue. This avoids hard failure when Google Search tool returns queries only.
->>>>>>> da091f7c
                     
                     # Extract citations from grounding supports
                     if hasattr(grounding_metadata, 'grounding_supports') and grounding_metadata.grounding_supports:
@@ -360,7 +355,6 @@
                         result['citations'] = citations
                         logger.info(f"Extracted {len(citations)} citations")
                     else:
-<<<<<<< HEAD
                         logger.warning("⚠️ No grounding supports found - this is normal when no web sources are retrieved")
                         # Create basic citations from the content if we have sources
                         if sources:
@@ -392,9 +386,6 @@
                     if hasattr(grounding_metadata, 'web_search_queries') and grounding_metadata.web_search_queries:
                         result['search_queries'] = grounding_metadata.web_search_queries
                         logger.info(f"✅ Extracted {len(grounding_metadata.web_search_queries)} search queries")
-=======
-                        logger.warning("⚠️ No grounding supports found in response. Continuing without inline citations.")
->>>>>>> da091f7c
                     
                     logger.info(f"✅ Successfully extracted {len(result['sources'])} sources and {len(result['citations'])} citations from grounding metadata")
                     logger.info(f"Sources: {result['sources']}")
